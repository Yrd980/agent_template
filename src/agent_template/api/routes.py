"""FastAPI routes and endpoints for the agent API."""

import logging
from datetime import datetime
from typing import Any, Dict, List, Optional

from fastapi import APIRouter, Depends, HTTPException, Query, status
from fastapi.responses import StreamingResponse
from pydantic import BaseModel

from ..core.agent_loop import AgentLoop
from ..models.messages import Message, MessageType, MessageRole, MessageRoleType, MessageTypeType
from ..core.stream_gen import StreamGenerator
from ..models.tasks import Task, TaskStatus, TaskType, TaskStatusType, TaskTypeType
from ..services.session_manager import SessionManager
from ..services.tool_manager import ToolManager
from ..services.state_cache import StateCache


logger = logging.getLogger(__name__)

# Request/Response models
class MessageRequest(BaseModel):
    content: str
    session_id: Optional[str] = None
<<<<<<< HEAD
    role: MessageRole = MessageRole.USER
    message_type: MessageType = MessageType.TEXT
=======
    role: MessageRoleType = MessageRole.USER
    message_type: MessageTypeType = MessageType.TEXT
>>>>>>> eb66a404
    metadata: Dict[str, Any] = {}


class MessageResponse(BaseModel):
    id: str
    type: MessageTypeType
    content: str
    session_id: str
    timestamp: datetime
    metadata: Dict[str, Any] = {}


class SessionRequest(BaseModel):
    metadata: Dict[str, Any] = {}


class SessionResponse(BaseModel):
    id: str
    created_at: datetime
    updated_at: datetime
    message_count: int
    metadata: Dict[str, Any] = {}


class TaskRequest(BaseModel):
    type: TaskTypeType
    content: Dict[str, Any]
    session_id: Optional[str] = None
    priority: int = 2
    timeout: Optional[int] = None


class TaskResponse(BaseModel):
    id: str
    type: TaskTypeType
    status: TaskStatusType
    progress: float
    created_at: datetime
    session_id: Optional[str] = None

    model_config = {
<<<<<<< HEAD
        "use_enum_values": True,
=======
>>>>>>> eb66a404
        "json_encoders": {
            datetime: lambda v: v.isoformat(),
        }
    }


class ToolCallRequest(BaseModel):
    tool_name: str
    parameters: Dict[str, Any] = {}
    session_id: Optional[str] = None


class StatsResponse(BaseModel):
    total_sessions: int
    active_tasks: int
    total_messages: int
    model_stats: Dict[str, Any]
    tool_stats: Dict[str, Any]


# Dependency injection
class APIDependencies:
    """Container for API dependencies."""
    
    def __init__(
        self,
        agent_loop: AgentLoop,
        session_manager: SessionManager,
        tool_manager: ToolManager,
        state_cache: StateCache
    ):
        self.agent_loop = agent_loop
        self.session_manager = session_manager
        self.tool_manager = tool_manager
        self.state_cache = state_cache


# Global dependencies (to be set by the server)
_dependencies: Optional[APIDependencies] = None


def get_dependencies() -> APIDependencies:
    """Get API dependencies."""
    if _dependencies is None:
        raise HTTPException(
            status_code=status.HTTP_503_SERVICE_UNAVAILABLE,
            detail="Service not initialized"
        )
    return _dependencies


def set_dependencies(deps: APIDependencies):
    """Set API dependencies."""
    global _dependencies
    _dependencies = deps


# Create router
router = APIRouter(prefix="/api/v1", tags=["Agent API"])


@router.get("/health")
async def health_check():
    """Health check endpoint."""
    return {"status": "healthy", "timestamp": datetime.now()}


@router.get("/stats", response_model=StatsResponse)
async def get_stats(deps: APIDependencies = Depends(get_dependencies)):
    """Get system statistics."""
    try:
        # Get session stats
        session_stats = await deps.session_manager.get_stats()
        
        # Get task stats  
        task_stats = await deps.agent_loop.get_stats()
        
        # Get tool stats
        tool_stats = deps.tool_manager.get_stats()
        
        # Get model stats (placeholder)
        model_stats = {"requests": 0, "tokens": 0, "errors": 0}
        
        return StatsResponse(
            total_sessions=session_stats.get("total_sessions", 0),
            active_tasks=task_stats.get("active_tasks", 0),
            total_messages=session_stats.get("total_messages", 0),
            model_stats=model_stats,
            tool_stats=tool_stats
        )
    
    except Exception as e:
        logger.error(f"Failed to get stats: {e}")
        raise HTTPException(
            status_code=status.HTTP_500_INTERNAL_SERVER_ERROR,
            detail=str(e)
        )


# Session endpoints
@router.post("/sessions", response_model=SessionResponse)
async def create_session(
    request: SessionRequest,
    deps: APIDependencies = Depends(get_dependencies)
):
    """Create a new session."""
    try:
        session = await deps.session_manager.create_session(session_metadata=request.metadata)
        
        return SessionResponse(
            id=session.id,
            created_at=session.created_at,
            updated_at=session.updated_at,
            message_count=len(session.messages),
            metadata=session.metadata
        )
    
    except Exception as e:
        logger.error(f"Failed to create session: {e}")
        raise HTTPException(
            status_code=status.HTTP_500_INTERNAL_SERVER_ERROR,
            detail=str(e)
        )


@router.get("/sessions", response_model=List[SessionResponse])
async def list_sessions(
    limit: int = Query(50, ge=1, le=100),
    deps: APIDependencies = Depends(get_dependencies)
):
    """List recent sessions."""
    try:
        sessions = await deps.session_manager.list_sessions(limit=limit)
        
        return [
            SessionResponse(
                id=session.id,
                created_at=session.created_at,
                updated_at=session.updated_at,
                message_count=len(session.messages),
                metadata=session.metadata
            )
            for session in sessions
        ]
    
    except Exception as e:
        logger.error(f"Failed to list sessions: {e}")
        raise HTTPException(
            status_code=status.HTTP_500_INTERNAL_SERVER_ERROR,
            detail=str(e)
        )


@router.get("/sessions/{session_id}", response_model=SessionResponse)
async def get_session(
    session_id: str,
    deps: APIDependencies = Depends(get_dependencies)
):
    """Get session details."""
    try:
        session = await deps.session_manager.get_session(session_id)
        if not session:
            raise HTTPException(
                status_code=status.HTTP_404_NOT_FOUND,
                detail=f"Session {session_id} not found"
            )
        
        return SessionResponse(
            id=session.id,
            created_at=session.created_at,
            updated_at=session.updated_at,
            message_count=len(session.messages),
            metadata=session.metadata
        )
    
    except HTTPException:
        raise
    except Exception as e:
        logger.error(f"Failed to get session {session_id}: {e}")
        raise HTTPException(
            status_code=status.HTTP_500_INTERNAL_SERVER_ERROR,
            detail=str(e)
        )


@router.delete("/sessions/{session_id}")
async def delete_session(
    session_id: str,
    deps: APIDependencies = Depends(get_dependencies)
):
    """Delete a session."""
    try:
        success = await deps.session_manager.delete_session(session_id)
        if not success:
            raise HTTPException(
                status_code=status.HTTP_404_NOT_FOUND,
                detail=f"Session {session_id} not found"
            )
        
        return {"message": f"Session {session_id} deleted"}
    
    except HTTPException:
        raise
    except Exception as e:
        logger.error(f"Failed to delete session {session_id}: {e}")
        raise HTTPException(
            status_code=status.HTTP_500_INTERNAL_SERVER_ERROR,
            detail=str(e)
        )


# Message endpoints
@router.post("/messages", response_model=MessageResponse)
async def send_message(
    request: MessageRequest,
    deps: APIDependencies = Depends(get_dependencies)
):
    """Send a message to the agent."""
    logger.info(f"send_message called with content: {request.content[:50]}...")
    try:
        # Create session if not provided
        if not request.session_id:
            logger.info("Creating new session")
            session = await deps.session_manager.create_session()
            session_id = session.id
            logger.info(f"New session created: {session_id}")
        else:
            session_id = request.session_id
            logger.info(f"Using existing session: {session_id}")
            # Verify session exists
            session = await deps.session_manager.get_session(session_id)
            if not session:
                logger.error(f"Session {session_id} not found")
                raise HTTPException(
                    status_code=status.HTTP_404_NOT_FOUND,
                    detail=f"Session {session_id} not found"
                )

        # Create message
        logger.info("Creating message object")
        message = Message(
            role=MessageRole.USER,
            message_type=request.message_type,
            content=request.content,
            session_id=session_id,
            metadata=request.metadata
        )
        logger.info(f"Message created: {message.id}")

        # Add to session
        logger.info("Adding message to session")
        await deps.session_manager.add_message(session_id, message)

        # Process message with model
        logger.info("Processing message with model")
        from ..services.model_provider import model_manager, ProviderType

        # Get context messages
        context = await deps.session_manager.get_context(session_id)
        context_messages = []
        if context:
            # Convert conversation history to Message objects
            for item in context.conversation_history:
                msg = Message(
                    role=MessageRole.USER if item.get("role") == "user" else MessageRole.ASSISTANT,
                    message_type=MessageType.TEXT,
                    content=item.get("content", ""),
                    session_id=session_id,
                    metadata=item.get("metadata", {})
                )
                context_messages.append(msg)
        logger.info(f"Retrieved {len(context_messages)} context messages")

        # Prepare messages for model
        from ..services.model_provider import ModelRequest
        model_request = ModelRequest(
            messages=context_messages + [message],
            model="deepseek-chat",  # Use DeepSeek as configured
            temperature=0.7
        )

        # Debug: Check settings and providers
        from ..config import settings
        logger.info(f"DeepSeek API key configured: {bool(settings.models.deepseek_api_key)}")
        logger.info(f"Default provider from settings: {settings.models.default_provider}")
        logger.info(f"Available providers: {model_manager.available_providers}")
        logger.info(f"Default provider: {model_manager.default_provider}")

        # Manually initialize DeepSeek if not available
        if ProviderType.DEEPSEEK not in model_manager.available_providers:
            logger.info("Manually initializing DeepSeek provider")
            from ..services.model_provider import DeepSeekProvider
            from ..config import settings
            try:
                deepseek_provider = DeepSeekProvider()
                await deepseek_provider.initialize()
                model_manager._providers[ProviderType.DEEPSEEK] = deepseek_provider
                logger.info("DeepSeek provider initialized successfully")
            except Exception as e:
                logger.error(f"Failed to initialize DeepSeek provider: {e}")

        # Debug: Check model validation
        deepseek_provider = model_manager._providers.get(ProviderType.DEEPSEEK)
        if deepseek_provider:
            is_valid = await deepseek_provider.validate_request(model_request)
            logger.info(f"Model request validation: {is_valid}")
            if not is_valid:
                model_info = await deepseek_provider.get_model_info(model_request.model)
                logger.info(f"Model info: {model_info}")
                total_tokens = sum(msg.estimate_tokens() for msg in model_request.messages)
                logger.info(f"Total tokens: {total_tokens}, Context window: {model_info.context_window if model_info else 'N/A'}")

        # Generate response
        try:
            response = await model_manager.chat_completion(model_request, provider=ProviderType.DEEPSEEK)
            logger.info(f"Response generated from model: {type(response)}")
        except Exception as e:
            logger.error(f"Error in chat completion: {e}")
            raise

        # Create response message
        response_message = Message(
            role=MessageRole.ASSISTANT,
            message_type=MessageType.TEXT,
            content=response.content if hasattr(response, 'content') else str(response),
            session_id=session_id
        )

        # Add response to session
        await deps.session_manager.add_message(session_id, response_message)
        logger.info("Response message added to session")

        return MessageResponse(
            id=message.id,
            type=message.message_type,
            content=response_message.content,
            session_id=message.session_id,
            timestamp=message.timestamp,
            metadata=message.metadata
        )

    except HTTPException:
        raise
    except Exception as e:
        logger.error(f"Failed to send message: {e}")
        raise HTTPException(
            status_code=status.HTTP_500_INTERNAL_SERVER_ERROR,
            detail=str(e)
        )


@router.get("/sessions/{session_id}/messages", response_model=List[MessageResponse])
async def get_messages(
    session_id: str,
    limit: int = Query(50, ge=1, le=100),
    deps: APIDependencies = Depends(get_dependencies)
):
    """Get messages from a session."""
    try:
        messages = await deps.session_manager.get_messages(session_id, limit=limit)
        
        return [
            MessageResponse(
                id=msg.id,
                type=msg.type,
                content=msg.content,
                session_id=msg.session_id,
                timestamp=msg.timestamp,
                metadata=msg.metadata
            )
            for msg in messages
        ]
    
    except Exception as e:
        logger.error(f"Failed to get messages for session {session_id}: {e}")
        raise HTTPException(
            status_code=status.HTTP_500_INTERNAL_SERVER_ERROR,
            detail=str(e)
        )


@router.post("/messages/stream")
async def stream_message(
    request: MessageRequest,
    deps: APIDependencies = Depends(get_dependencies)
):
    """Send a message and get streaming response."""
    try:
        # Create session if not provided
        if not request.session_id:
            session = await deps.session_manager.create_session()
            session_id = session.id
        else:
            session_id = request.session_id
        
        # Create message
        message = Message(
            role=MessageRole.USER,
            message_type=request.message_type,
            content=request.content,
            session_id=session_id,
            metadata=request.metadata
        )
        
        # Add to session
        await deps.session_manager.add_message(session_id, message)
        
        # Create stream generator
        stream_gen = StreamGenerator()
        
        # Start streaming response
        async def generate_stream():
            try:
                # Process message
                await deps.agent_loop.process_message(message)
                
                # Stream the response
                async for chunk in stream_gen.stream_response(message.id):
                    yield f"data: {chunk}\n\n"
                
                yield "data: [DONE]\n\n"
            
            except Exception as e:
                logger.error(f"Error in stream generation: {e}")
                yield f"data: {{\"error\": \"{str(e)}\"}}\n\n"
        
        return StreamingResponse(
            generate_stream(),
            media_type="text/event-stream",
            headers={
                "Cache-Control": "no-cache",
                "Connection": "keep-alive",
            }
        )
    
    except Exception as e:
        logger.error(f"Failed to start stream: {e}")
        raise HTTPException(
            status_code=status.HTTP_500_INTERNAL_SERVER_ERROR,
            detail=str(e)
        )


# Task endpoints
@router.post("/tasks", response_model=TaskResponse)
async def create_task(
    request: TaskRequest,
    deps: APIDependencies = Depends(get_dependencies)
):
    """Create a new task."""
    try:
        from ..models.tasks import TaskPriority
        task = await deps.agent_loop.create_task({
            "type": request.type,
            "content": request.content,
            "session_id": request.session_id,
            "priority": TaskPriority(request.priority),
            "timeout": request.timeout
        })
        
        return TaskResponse(
            id=task.id,
            type=task.type,
            status=task.status,
            progress=task.progress,
            created_at=task.created_at,
            session_id=task.session_id
        )
    
    except Exception as e:
        logger.error(f"Failed to create task: {e}")
        raise HTTPException(
            status_code=status.HTTP_500_INTERNAL_SERVER_ERROR,
            detail=str(e)
        )


@router.get("/tasks", response_model=List[TaskResponse])
async def list_tasks(
    session_id: Optional[str] = Query(None),
    status: Optional[TaskStatusType] = Query(None),
    limit: int = Query(50, ge=1, le=100),
    deps: APIDependencies = Depends(get_dependencies)
):
    """List tasks."""
    try:
        if session_id:
            tasks = await deps.agent_loop.get_session_tasks(session_id)
        else:
            tasks = await deps.agent_loop.get_all_tasks(limit=limit)
        
        # Filter by status if provided
        if status:
            tasks = [task for task in tasks if task.status == status]
        
        return [
            TaskResponse(
                id=task.id,
                type=task.type,
                status=task.status,
                progress=task.progress,
                created_at=task.created_at,
                session_id=task.session_id
            )
            for task in tasks[:limit]
        ]
    
    except Exception as e:
        logger.error(f"Failed to list tasks: {e}")
        raise HTTPException(
            status_code=status.HTTP_500_INTERNAL_SERVER_ERROR,
            detail=str(e)
        )


@router.get("/tasks/{task_id}", response_model=TaskResponse)
async def get_task(
    task_id: str,
    deps: APIDependencies = Depends(get_dependencies)
):
    """Get task details."""
    try:
        task = await deps.agent_loop.get_task(task_id)
        if not task:
            raise HTTPException(
                status_code=status.HTTP_404_NOT_FOUND,
                detail=f"Task {task_id} not found"
            )
        
        return TaskResponse(
            id=task.id,
            type=task.type,
            status=task.status,
            progress=task.progress,
            created_at=task.created_at,
            session_id=task.session_id
        )
    
    except HTTPException:
        raise
    except Exception as e:
        logger.error(f"Failed to get task {task_id}: {e}")
        raise HTTPException(
            status_code=status.HTTP_500_INTERNAL_SERVER_ERROR,
            detail=str(e)
        )


@router.delete("/tasks/{task_id}")
async def cancel_task(
    task_id: str,
    deps: APIDependencies = Depends(get_dependencies)
):
    """Cancel a task."""
    try:
        success = await deps.agent_loop.cancel_task(task_id)
        if not success:
            raise HTTPException(
                status_code=status.HTTP_404_NOT_FOUND,
                detail=f"Task {task_id} not found"
            )
        
        return {"message": f"Task {task_id} cancelled"}
    
    except HTTPException:
        raise
    except Exception as e:
        logger.error(f"Failed to cancel task {task_id}: {e}")
        raise HTTPException(
            status_code=status.HTTP_500_INTERNAL_SERVER_ERROR,
            detail=str(e)
        )


# Tool endpoints
@router.get("/tools")
async def list_tools(deps: APIDependencies = Depends(get_dependencies)):
    """List available tools."""
    try:
        tools = deps.tool_manager.list_tools()
        return {"tools": [tool.model_dump() for tool in tools]}
    
    except Exception as e:
        logger.error(f"Failed to list tools: {e}")
        raise HTTPException(
            status_code=status.HTTP_500_INTERNAL_SERVER_ERROR,
            detail=str(e)
        )


@router.post("/tools/call")
async def call_tool(
    request: ToolCallRequest,
    deps: APIDependencies = Depends(get_dependencies)
):
    """Call a tool."""
    try:
        result = await deps.tool_manager.call_tool(
            tool_name=request.tool_name,
            parameters=request.parameters,
            session_id=request.session_id or "api_call"
        )
        
        return {"result": result.model_dump()}
    
    except Exception as e:
        logger.error(f"Failed to call tool {request.tool_name}: {e}")
        raise HTTPException(
            status_code=status.HTTP_500_INTERNAL_SERVER_ERROR,
            detail=str(e)
        )


# Cache endpoints
@router.get("/cache/stats")
async def get_cache_stats(deps: APIDependencies = Depends(get_dependencies)):
    """Get cache statistics."""
    try:
        stats = await deps.state_cache.get_stats()
        return stats
    
    except Exception as e:
        logger.error(f"Failed to get cache stats: {e}")
        raise HTTPException(
            status_code=status.HTTP_500_INTERNAL_SERVER_ERROR,
            detail=str(e)
        )


@router.delete("/cache")
async def clear_cache(deps: APIDependencies = Depends(get_dependencies)):
    """Clear the cache."""
    try:
        await deps.state_cache.clear()
        return {"message": "Cache cleared"}
    
    except Exception as e:
        logger.error(f"Failed to clear cache: {e}")
        raise HTTPException(
            status_code=status.HTTP_500_INTERNAL_SERVER_ERROR,
            detail=str(e)
        )<|MERGE_RESOLUTION|>--- conflicted
+++ resolved
@@ -23,13 +23,8 @@
 class MessageRequest(BaseModel):
     content: str
     session_id: Optional[str] = None
-<<<<<<< HEAD
-    role: MessageRole = MessageRole.USER
-    message_type: MessageType = MessageType.TEXT
-=======
     role: MessageRoleType = MessageRole.USER
     message_type: MessageTypeType = MessageType.TEXT
->>>>>>> eb66a404
     metadata: Dict[str, Any] = {}
 
 
@@ -71,10 +66,6 @@
     session_id: Optional[str] = None
 
     model_config = {
-<<<<<<< HEAD
-        "use_enum_values": True,
-=======
->>>>>>> eb66a404
         "json_encoders": {
             datetime: lambda v: v.isoformat(),
         }
